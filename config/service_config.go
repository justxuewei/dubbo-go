/*
 * Licensed to the Apache Software Foundation (ASF) under one or more
 * contributor license agreements.  See the NOTICE file distributed with
 * this work for additional information regarding copyright ownership.
 * The ASF licenses this file to You under the Apache License, Version 2.0
 * (the "License"); you may not use this file except in compliance with
 * the License.  You may obtain a copy of the License at
 *
 *     http://www.apache.org/licenses/LICENSE-2.0
 *
 * Unless required by applicable law or agreed to in writing, software
 * distributed under the License is distributed on an "AS IS" BASIS,
 * WITHOUT WARRANTIES OR CONDITIONS OF ANY KIND, either express or implied.
 * See the License for the specific language governing permissions and
 * limitations under the License.
 */

package config

import (
	"container/list"
	"context"
	"fmt"
	"net/url"
	"strconv"
	"strings"
	"sync"
	"time"
)

import (
	"github.com/creasty/defaults"
	gxnet "github.com/dubbogo/gost/net"
	perrors "github.com/pkg/errors"
	"go.uber.org/atomic"
)

import (
	"github.com/apache/dubbo-go/common"
	"github.com/apache/dubbo-go/common/constant"
	"github.com/apache/dubbo-go/common/extension"
	"github.com/apache/dubbo-go/common/logger"
	"github.com/apache/dubbo-go/protocol"
	"github.com/apache/dubbo-go/protocol/protocolwrapper"
)

// ServiceConfig is the configuration of the service provider
type ServiceConfig struct {
	context                     context.Context
	id                          string
	Filter                      string            `yaml:"filter" json:"filter,omitempty" property:"filter"`
	Protocol                    string            `default:"dubbo"  required:"true"  yaml:"protocol"  json:"protocol,omitempty" property:"protocol"` // multi protocol support, split by ','
	InterfaceName               string            `required:"true"  yaml:"interface"  json:"interface,omitempty" property:"interface"`
	Registry                    string            `yaml:"registry"  json:"registry,omitempty"  property:"registry"`
	Cluster                     string            `default:"failover" yaml:"cluster"  json:"cluster,omitempty" property:"cluster"`
	Loadbalance                 string            `default:"random" yaml:"loadbalance"  json:"loadbalance,omitempty"  property:"loadbalance"`
	Group                       string            `yaml:"group"  json:"group,omitempty" property:"group"`
	Version                     string            `yaml:"version"  json:"version,omitempty" property:"version" `
	Methods                     []*MethodConfig   `yaml:"methods"  json:"methods,omitempty" property:"methods"`
	Warmup                      string            `yaml:"warmup"  json:"warmup,omitempty"  property:"warmup"`
	Retries                     string            `yaml:"retries"  json:"retries,omitempty" property:"retries"`
	Serialization               string            `yaml:"serialization" json:"serialization" property:"serialization"`
	Params                      map[string]string `yaml:"params"  json:"params,omitempty" property:"params"`
	Token                       string            `yaml:"token" json:"token,omitempty" property:"token"`
	AccessLog                   string            `yaml:"accesslog" json:"accesslog,omitempty" property:"accesslog"`
	TpsLimiter                  string            `yaml:"tps.limiter" json:"tps.limiter,omitempty" property:"tps.limiter"`
	TpsLimitInterval            string            `yaml:"tps.limit.interval" json:"tps.limit.interval,omitempty" property:"tps.limit.interval"`
	TpsLimitRate                string            `yaml:"tps.limit.rate" json:"tps.limit.rate,omitempty" property:"tps.limit.rate"`
	TpsLimitStrategy            string            `yaml:"tps.limit.strategy" json:"tps.limit.strategy,omitempty" property:"tps.limit.strategy"`
	TpsLimitRejectedHandler     string            `yaml:"tps.limit.rejected.handler" json:"tps.limit.rejected.handler,omitempty" property:"tps.limit.rejected.handler"`
	ExecuteLimit                string            `yaml:"execute.limit" json:"execute.limit,omitempty" property:"execute.limit"`
	ExecuteLimitRejectedHandler string            `yaml:"execute.limit.rejected.handler" json:"execute.limit.rejected.handler,omitempty" property:"execute.limit.rejected.handler"`
	Auth                        string            `yaml:"auth" json:"auth,omitempty" property:"auth"`
	ParamSign                   string            `yaml:"param.sign" json:"param.sign,omitempty" property:"param.sign"`
	Tag                         string            `yaml:"tag" json:"tag,omitempty" property:"tag"`
	GrpcMaxMessageSize          int               `default:"4" yaml:"max_message_size" json:"max_message_size,omitempty"`

	Protocols     map[string]*ProtocolConfig
	unexported    *atomic.Bool
	exported      *atomic.Bool
	export        bool // a flag to control whether the current service should export or not
	rpcService    common.RPCService
	cacheMutex    sync.Mutex
	cacheProtocol protocol.Protocol

	exportersLock sync.Mutex
	exporters     []protocol.Exporter
}

// Prefix returns dubbo.service.${interface}.
func (c *ServiceConfig) Prefix() string {
	return constant.ServiceConfigPrefix + c.InterfaceName + "."
}

// UnmarshalYAML unmarshals the ServiceConfig by @unmarshal function
func (c *ServiceConfig) UnmarshalYAML(unmarshal func(interface{}) error) error {
	if err := defaults.Set(c); err != nil {
		return err
	}
	type plain ServiceConfig
	if err := unmarshal((*plain)(c)); err != nil {
		return err
	}
	c.exported = atomic.NewBool(false)
	c.unexported = atomic.NewBool(false)
	c.export = true
	return nil
}

// NewServiceConfig The only way to get a new ServiceConfig
func NewServiceConfig(id string, context context.Context) *ServiceConfig {
	return &ServiceConfig{
		context:    context,
		id:         id,
		unexported: atomic.NewBool(false),
		exported:   atomic.NewBool(false),
		export:     true,
	}
}

// InitExported will set exported as false atom bool
func (c *ServiceConfig) InitExported() {
	c.exported = atomic.NewBool(false)
}

// IsExport will return whether the service config is exported or not
func (c *ServiceConfig) IsExport() bool {
	return c.exported.Load()
}

// Get Random Port
func getRandomPort(protocolConfigs []*ProtocolConfig) *list.List {
	ports := list.New()
	for _, proto := range protocolConfigs {
		if len(proto.Port) > 0 {
			continue
		}

		tcp, err := gxnet.ListenOnTCPRandomPort(proto.Ip)
		if err != nil {
			panic(perrors.New(fmt.Sprintf("Get tcp port error, err is {%v}", err)))
		}
		defer tcp.Close()
		ports.PushBack(strings.Split(tcp.Addr().String(), ":")[1])
	}
	return ports
}

// Export exports the service
func (c *ServiceConfig) Export() error {
	// TODO: config center start here

	// TODO: delay export
	if c.unexported != nil && c.unexported.Load() {
		err := perrors.Errorf("The service %v has already unexported!", c.InterfaceName)
		logger.Errorf(err.Error())
		return err
	}
	if c.unexported != nil && c.exported.Load() {
		logger.Warnf("The service %v has already exported!", c.InterfaceName)
		return nil
	}

	regUrls := loadRegistries(c.Registry, providerConfig.Registries, common.PROVIDER)
	urlMap := c.getUrlMap()
	protocolConfigs := loadProtocol(c.Protocol, c.Protocols)
	if len(protocolConfigs) == 0 {
		logger.Warnf("The service %v's '%v' protocols don't has right protocolConfigs", c.InterfaceName, c.Protocol)
		return nil
	}

	ports := getRandomPort(protocolConfigs)
	nextPort := ports.Front()
	proxyFactory := extension.GetProxyFactory(providerConfig.ProxyFactory)
	for _, proto := range protocolConfigs {
		// registry the service reflect
		methods, err := common.ServiceMap.Register(c.InterfaceName, proto.Name, c.Group, c.Version, c.rpcService)
		if err != nil {
			formatErr := perrors.Errorf("The service %v export the protocol %v error! Error message is %v.",
				c.InterfaceName, proto.Name, err.Error())
			logger.Errorf(formatErr.Error())
			return formatErr
		}

		port := proto.Port
		if len(proto.Port) == 0 {
			port = nextPort.Value.(string)
			nextPort = nextPort.Next()
		}
		ivkURL := common.NewURLWithOptions(
			common.WithPath(c.InterfaceName),
			common.WithProtocol(proto.Name),
			common.WithIp(proto.Ip),
			common.WithPort(port),
			common.WithParams(urlMap),
			common.WithParamsValue(constant.BEAN_NAME_KEY, c.id),
			common.WithParamsValue(constant.SSL_ENABLED_KEY, strconv.FormatBool(GetSslEnabled())),
			common.WithMethods(strings.Split(methods, ",")),
			common.WithToken(c.Token),
		)
		if len(c.Tag) > 0 {
			ivkURL.AddParam(constant.Tagkey, c.Tag)
		}

		// post process the URL to be exported
		c.postProcessConfig(ivkURL)
		// config post processor may set "export" to false
		if !ivkURL.GetParamBool(constant.EXPORT_KEY, true) {
			return nil
		}

		if len(regUrls) > 0 {
			c.cacheMutex.Lock()
			if c.cacheProtocol == nil {
				logger.Infof(fmt.Sprintf("First load the registry protocol, url is {%v}!", ivkURL))
				c.cacheProtocol = extension.GetProtocol("registry")
			}
			c.cacheMutex.Unlock()

			for _, regUrl := range regUrls {
				regUrl.SubURL = ivkURL
				invoker := proxyFactory.GetInvoker(regUrl)
				exporter := c.cacheProtocol.Export(invoker)
				if exporter == nil {
					return perrors.New(fmt.Sprintf("Registry protocol new exporter error, registry is {%v}, url is {%v}", regUrl, ivkURL))
				}
				c.exporters = append(c.exporters, exporter)
			}
		} else {
			invoker := proxyFactory.GetInvoker(ivkURL)
			exporter := extension.GetProtocol(protocolwrapper.FILTER).Export(invoker)
			if exporter == nil {
				return perrors.New(fmt.Sprintf("Filter protocol without registry new exporter error, url is {%v}", ivkURL))
			}
			c.exporters = append(c.exporters, exporter)
		}
		publishServiceDefinition(ivkURL)
	}
	c.exported.Store(true)
	return nil
}

// Unexport will call unexport of all exporters service config exported
func (c *ServiceConfig) Unexport() {
	if !c.exported.Load() {
		return
	}
	if c.unexported.Load() {
		return
	}

	func() {
		c.exportersLock.Lock()
		defer c.exportersLock.Unlock()
		for _, exporter := range c.exporters {
			exporter.Unexport()
		}
		c.exporters = nil
	}()

	c.exported.Store(false)
	c.unexported.Store(true)
}

// Implement only store the @s and return
func (c *ServiceConfig) Implement(s common.RPCService) {
	c.rpcService = s
}

func (c *ServiceConfig) getUrlMap() url.Values {
	urlMap := url.Values{}
	// first set user params
	for k, v := range c.Params {
		urlMap.Set(k, v)
	}
	urlMap.Set(constant.INTERFACE_KEY, c.InterfaceName)
	urlMap.Set(constant.TIMESTAMP_KEY, strconv.FormatInt(time.Now().Unix(), 10))
	urlMap.Set(constant.CLUSTER_KEY, c.Cluster)
	urlMap.Set(constant.LOADBALANCE_KEY, c.Loadbalance)
	urlMap.Set(constant.WARMUP_KEY, c.Warmup)
	urlMap.Set(constant.RETRIES_KEY, c.Retries)
	urlMap.Set(constant.GROUP_KEY, c.Group)
	urlMap.Set(constant.VERSION_KEY, c.Version)
	urlMap.Set(constant.ROLE_KEY, strconv.Itoa(common.PROVIDER))
	urlMap.Set(constant.RELEASE_KEY, "dubbo-golang-"+constant.Version)
	urlMap.Set(constant.SIDE_KEY, (common.RoleType(common.PROVIDER)).Role())
	urlMap.Set(constant.MESSAGE_SIZE_KEY, strconv.Itoa(c.GrpcMaxMessageSize))
	// todo: move
	urlMap.Set(constant.SERIALIZATION_KEY, c.Serialization)
	// application info
	urlMap.Set(constant.APPLICATION_KEY, providerConfig.ApplicationConfig.Name)
	urlMap.Set(constant.ORGANIZATION_KEY, providerConfig.ApplicationConfig.Organization)
	urlMap.Set(constant.NAME_KEY, providerConfig.ApplicationConfig.Name)
	urlMap.Set(constant.MODULE_KEY, providerConfig.ApplicationConfig.Module)
	urlMap.Set(constant.APP_VERSION_KEY, providerConfig.ApplicationConfig.Version)
	urlMap.Set(constant.OWNER_KEY, providerConfig.ApplicationConfig.Owner)
	urlMap.Set(constant.ENVIRONMENT_KEY, providerConfig.ApplicationConfig.Environment)

	// filter
	urlMap.Set(constant.SERVICE_FILTER_KEY, mergeValue(providerConfig.Filter, c.Filter, constant.DEFAULT_SERVICE_FILTERS))

	// filter special config
	urlMap.Set(constant.ACCESS_LOG_KEY, c.AccessLog)
	// tps limiter
	urlMap.Set(constant.TPS_LIMIT_STRATEGY_KEY, c.TpsLimitStrategy)
	urlMap.Set(constant.TPS_LIMIT_INTERVAL_KEY, c.TpsLimitInterval)
	urlMap.Set(constant.TPS_LIMIT_RATE_KEY, c.TpsLimitRate)
	urlMap.Set(constant.TPS_LIMITER_KEY, c.TpsLimiter)
	urlMap.Set(constant.TPS_REJECTED_EXECUTION_HANDLER_KEY, c.TpsLimitRejectedHandler)

	// execute limit filter
	urlMap.Set(constant.EXECUTE_LIMIT_KEY, c.ExecuteLimit)
	urlMap.Set(constant.EXECUTE_REJECTED_EXECUTION_HANDLER_KEY, c.ExecuteLimitRejectedHandler)

	// auth filter
	urlMap.Set(constant.SERVICE_AUTH_KEY, c.Auth)
	urlMap.Set(constant.PARAMETER_SIGNATURE_ENABLE_KEY, c.ParamSign)

	// whether to export or not
	urlMap.Set(constant.EXPORT_KEY, strconv.FormatBool(c.export))

	for _, v := range c.Methods {
		prefix := "methods." + v.Name + "."
		urlMap.Set(prefix+constant.LOADBALANCE_KEY, v.LoadBalance)
		urlMap.Set(prefix+constant.RETRIES_KEY, v.Retries)
		urlMap.Set(prefix+constant.WEIGHT_KEY, strconv.FormatInt(v.Weight, 10))

		urlMap.Set(prefix+constant.TPS_LIMIT_STRATEGY_KEY, v.TpsLimitStrategy)
		urlMap.Set(prefix+constant.TPS_LIMIT_INTERVAL_KEY, v.TpsLimitInterval)
		urlMap.Set(prefix+constant.TPS_LIMIT_RATE_KEY, v.TpsLimitRate)

		urlMap.Set(constant.EXECUTE_LIMIT_KEY, v.ExecuteLimit)
		urlMap.Set(constant.EXECUTE_REJECTED_EXECUTION_HANDLER_KEY, v.ExecuteLimitRejectedHandler)
	}

	return urlMap
}

// GetExportedUrls will return the url in service config's exporter
func (c *ServiceConfig) GetExportedUrls() []*common.URL {
	if c.exported.Load() {
		var urls []*common.URL
		for _, exporter := range c.exporters {
			urls = append(urls, exporter.GetInvoker().GetUrl())
		}
		return urls
	}
	return nil
}

<<<<<<< HEAD
func publishServiceDefinition(url *common.URL) {
	if remoteMetadataService, err := extension.GetRemoteMetadataService(); err == nil && remoteMetadataService != nil {
		remoteMetadataService.PublishServiceDefinition(url)
=======
// postProcessConfig asks registered ConfigPostProcessor to post-process the current ServiceConfig.
func (c *ServiceConfig) postProcessConfig(url *common.URL) {
	for _, p := range extension.GetConfigPostProcessors() {
		p.PostProcessServiceConfig(url)
>>>>>>> 374a01a3
	}
}<|MERGE_RESOLUTION|>--- conflicted
+++ resolved
@@ -348,15 +348,15 @@
 	return nil
 }
 
-<<<<<<< HEAD
 func publishServiceDefinition(url *common.URL) {
 	if remoteMetadataService, err := extension.GetRemoteMetadataService(); err == nil && remoteMetadataService != nil {
 		remoteMetadataService.PublishServiceDefinition(url)
-=======
+	}
+}
+
 // postProcessConfig asks registered ConfigPostProcessor to post-process the current ServiceConfig.
 func (c *ServiceConfig) postProcessConfig(url *common.URL) {
 	for _, p := range extension.GetConfigPostProcessors() {
 		p.PostProcessServiceConfig(url)
->>>>>>> 374a01a3
 	}
 }