--- conflicted
+++ resolved
@@ -65,12 +65,6 @@
 			logger.Errorf("[consumer config center refresh] %#v", err)
 		}
 		for key, ref := range consumerConfig.References {
-<<<<<<< HEAD
-			rpcService := GetConsumerService(key)
-
-			if rpcService == nil {
-				logger.Warnf("%s is not exsist!", key)
-=======
 			if ref.Generic {
 				genericService := NewGenericService(key)
 				SetConsumerService(genericService)
@@ -78,7 +72,6 @@
 			rpcService := GetConsumerService(key)
 			if rpcService == nil {
 				logger.Warnf("%s does not exist!", key)
->>>>>>> 4cf8f0e6
 				continue
 			}
 			ref.id = key
@@ -126,11 +119,7 @@
 		for key, svs := range providerConfig.Services {
 			rpcService := GetProviderService(key)
 			if rpcService == nil {
-<<<<<<< HEAD
-				logger.Warnf("%s is not exsist!", key)
-=======
 				logger.Warnf("%s does not exist!", key)
->>>>>>> 4cf8f0e6
 				continue
 			}
 			svs.id = key
