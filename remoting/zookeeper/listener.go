/*
 * Licensed to the Apache Software Foundation (ASF) under one or more
 * contributor license agreements.  See the NOTICE file distributed with
 * this work for additional information regarding copyright ownership.
 * The ASF licenses this file to You under the Apache License, Version 2.0
 * (the "License"); you may not use this file except in compliance with
 * the License.  You may obtain a copy of the License at
 *
 *     http://www.apache.org/licenses/LICENSE-2.0
 *
 * Unless required by applicable law or agreed to in writing, software
 * distributed under the License is distributed on an "AS IS" BASIS,
 * WITHOUT WARRANTIES OR CONDITIONS OF ANY KIND, either express or implied.
 * See the License for the specific language governing permissions and
 * limitations under the License.
 */

package zookeeper

import (
	"path"
	"sync"
	"time"
)

import (
	"github.com/dubbogo/getty"
	perrors "github.com/pkg/errors"
	"github.com/samuel/go-zookeeper/zk"
)

import (
	"github.com/apache/dubbo-go/common/logger"
	"github.com/apache/dubbo-go/remoting"
)

type ZkEventListener struct {
	client      *ZookeeperClient
	pathMapLock sync.Mutex
	pathMap     map[string]struct{}
	wg          sync.WaitGroup
}

func NewZkEventListener(client *ZookeeperClient) *ZkEventListener {
	return &ZkEventListener{
		client:  client,
		pathMap: make(map[string]struct{}),
	}
}

func (l *ZkEventListener) SetClient(client *ZookeeperClient) {
	l.client = client
}

func (l *ZkEventListener) ListenServiceNodeEvent(zkPath string, listener ...remoting.DataListener) bool {
	l.wg.Add(1)
	defer l.wg.Done()
	var zkEvent zk.Event
	for {
		keyEventCh, err := l.client.ExistW(zkPath)
		if err != nil {
			logger.Warnf("existW{key:%s} = error{%v}", zkPath, err)
			return false
		}

		select {
		case zkEvent = <-keyEventCh:
			logger.Warnf("get a zookeeper zkEvent{type:%s, server:%s, path:%s, state:%d-%s, err:%s}",
				zkEvent.Type.String(), zkEvent.Server, zkEvent.Path, zkEvent.State, StateToString(zkEvent.State), zkEvent.Err)
			switch zkEvent.Type {
			case zk.EventNodeDataChanged:
				logger.Warnf("zk.ExistW(key{%s}) = event{EventNodeDataChanged}", zkPath)
				if len(listener) > 0 {
					content, _, _ := l.client.Conn.Get(zkEvent.Path)
					listener[0].DataChange(remoting.Event{Path: zkEvent.Path, Action: remoting.EventTypeUpdate, Content: string(content)})
				}
			case zk.EventNodeCreated:
				logger.Warnf("zk.ExistW(key{%s}) = event{EventNodeCreated}", zkPath)
				if len(listener) > 0 {
					content, _, _ := l.client.Conn.Get(zkEvent.Path)
					listener[0].DataChange(remoting.Event{Path: zkEvent.Path, Action: remoting.EventTypeAdd, Content: string(content)})
				}
			case zk.EventNotWatching:
				logger.Warnf("zk.ExistW(key{%s}) = event{EventNotWatching}", zkPath)
			case zk.EventNodeDeleted:
				logger.Warnf("zk.ExistW(key{%s}) = event{EventNodeDeleted}", zkPath)
				return true
			}
		case <-l.client.Done():
			return false
		}
	}

	return false
}

func (l *ZkEventListener) handleZkNodeEvent(zkPath string, children []string, listener remoting.DataListener) {
	contains := func(s []string, e string) bool {
		for _, a := range s {
			if a == e {
				return true
			}
		}
		return false
	}

	newChildren, err := l.client.GetChildren(zkPath)
	if err != nil {
		logger.Errorf("path{%s} child nodes changed, zk.Children() = error{%v}", zkPath, perrors.WithStack(err))
		return
	}

	// a node was added -- listen the new node
	var (
		newNode string
	)
	for _, n := range newChildren {
		if contains(children, n) {
			continue
		}

		newNode = path.Join(zkPath, n)
		logger.Infof("add zkNode{%s}", newNode)
		content, _, err := l.client.Conn.Get(newNode)
		if err != nil {
			logger.Errorf("Get new node path {%v} 's content error,message is  {%v}", newNode, perrors.WithStack(err))
		}

		if !listener.DataChange(remoting.Event{Path: zkPath, Action: remoting.EventTypeAdd, Content: string(content)}) {
			continue
		}
		// listen l service node
<<<<<<< HEAD
		go func(node string) {
=======
		go func(node string, zkPath string, listener remoting.DataListener) {
>>>>>>> beeaca49
			logger.Infof("delete zkNode{%s}", node)
			if l.ListenServiceNodeEvent(node, listener) {
				logger.Infof("delete content{%s}", node)
				listener.DataChange(remoting.Event{Path: zkPath, Action: remoting.EventTypeDel})
			}
			logger.Warnf("listenSelf(zk path{%s}) goroutine exit now", zkPath)
<<<<<<< HEAD
		}(newNode)
=======
		}(newNode, zkPath, listener)
>>>>>>> beeaca49
	}

	// old node was deleted
	var oldNode string
	for _, n := range children {
		if contains(newChildren, n) {
			continue
		}

		oldNode = path.Join(zkPath, n)
		logger.Warnf("delete zkPath{%s}", oldNode)

		if err != nil {
			logger.Errorf("NewURL(i{%s}) = error{%v}", n, perrors.WithStack(err))
			continue
		}
		listener.DataChange(remoting.Event{Path: oldNode, Action: remoting.EventTypeDel})
	}
}

func (l *ZkEventListener) listenDirEvent(zkPath string, listener remoting.DataListener) {
	l.wg.Add(1)
	defer l.wg.Done()

	var (
		failTimes int
		event     chan struct{}
		zkEvent   zk.Event
	)
	event = make(chan struct{}, 4)
	defer close(event)
	for {
		// get current children for a zkPath
		children, childEventCh, err := l.client.GetChildrenW(zkPath)
		if err != nil {
			failTimes++
			if MaxFailTimes <= failTimes {
				failTimes = MaxFailTimes
			}
			logger.Warnf("listenDirEvent(path{%s}) = error{%v}", zkPath, err)
			// clear the event channel
		CLEAR:
			for {
				select {
				case <-event:
				default:
					break CLEAR
				}
			}
			l.client.RegisterEvent(zkPath, &event)
			select {
			case <-getty.GetTimeWheel().After(timeSecondDuration(failTimes * ConnDelay)):
				l.client.UnregisterEvent(zkPath, &event)
				continue
			case <-l.client.Done():
				l.client.UnregisterEvent(zkPath, &event)
				logger.Warnf("client.done(), listen(path{%s}) goroutine exit now...", zkPath)
				return
			case <-event:
				logger.Infof("get zk.EventNodeDataChange notify event")
				l.client.UnregisterEvent(zkPath, &event)
				l.handleZkNodeEvent(zkPath, nil, listener)
				continue
			}
		}
		failTimes = 0
		for _, c := range children {
			// listen l service node
			dubboPath := path.Join(zkPath, c)

			//Save the path to avoid listen repeatedly
			l.pathMapLock.Lock()
			_, ok := l.pathMap[dubboPath]
			l.pathMapLock.Unlock()
			if ok {
				logger.Warnf("@zkPath %s has already been listened.", zkPath)
				continue
			}

			l.pathMapLock.Lock()
			l.pathMap[dubboPath] = struct{}{}
			l.pathMapLock.Unlock()

			content, _, err := l.client.Conn.Get(dubboPath)
			if err != nil {
				logger.Errorf("Get new node path {%v} 's content error,message is  {%v}", dubboPath, perrors.WithStack(err))
			}
			logger.Infof("Get children!{%s}", dubboPath)
			if !listener.DataChange(remoting.Event{Path: dubboPath, Action: remoting.EventTypeAdd, Content: string(content)}) {
				continue
			}
			logger.Infof("listen dubbo service key{%s}", dubboPath)
			go func(zkPath string, listener remoting.DataListener) {
				if l.ListenServiceNodeEvent(zkPath) {
					listener.DataChange(remoting.Event{Path: zkPath, Action: remoting.EventTypeDel})
				}
				logger.Warnf("listenSelf(zk path{%s}) goroutine exit now", zkPath)
			}(dubboPath, listener)

			//listen sub path recursive
			go func(zkPath string, listener remoting.DataListener) {
				l.listenDirEvent(zkPath, listener)
				logger.Warnf("listenDirEvent(zkPath{%s}) goroutine exit now", zkPath)
			}(dubboPath, listener)
		}
		select {
		case zkEvent = <-childEventCh:
			logger.Warnf("get a zookeeper zkEvent{type:%s, server:%s, path:%s, state:%d-%s, err:%s}",
				zkEvent.Type.String(), zkEvent.Server, zkEvent.Path, zkEvent.State, StateToString(zkEvent.State), zkEvent.Err)
			if zkEvent.Type != zk.EventNodeChildrenChanged {
				continue
			}
			l.handleZkNodeEvent(zkEvent.Path, children, listener)
		case <-l.client.Done():
			logger.Warnf("client.done(), listen(path{%s}) goroutine exit now...", zkPath)
			return
		}
	}
}

func timeSecondDuration(sec int) time.Duration {
	return time.Duration(sec) * time.Second
}

// this func is invoked by ZkConsumerRegistry::Register/ZkConsumerRegistry::get/ZkConsumerRegistry::getListener
// registry.go:Listen -> listenServiceEvent -> listenDirEvent -> ListenServiceNodeEvent
//                            |
//                            --------> ListenServiceNodeEvent
func (l *ZkEventListener) ListenServiceEvent(zkPath string, listener remoting.DataListener) {
	var (
		err       error
		dubboPath string
		children  []string
	)

	l.pathMapLock.Lock()
	_, ok := l.pathMap[zkPath]
	l.pathMapLock.Unlock()
	if ok {
		logger.Warnf("@zkPath %s has already been listened.", zkPath)
		return
	}

	l.pathMapLock.Lock()
	l.pathMap[zkPath] = struct{}{}
	l.pathMapLock.Unlock()

	logger.Infof("listen dubbo provider path{%s} event and wait to get all provider zk nodes", zkPath)
	children, err = l.client.GetChildren(zkPath)
	if err != nil {
		children = nil
		logger.Warnf("fail to get children of zk path{%s}", zkPath)
	}

	for _, c := range children {
		// listen l service node
		dubboPath = path.Join(zkPath, c)
		content, _, err := l.client.Conn.Get(dubboPath)
		if err != nil {
			logger.Errorf("Get new node path {%v} 's content error,message is  {%v}", dubboPath, perrors.WithStack(err))
		}
		if !listener.DataChange(remoting.Event{Path: dubboPath, Action: remoting.EventTypeAdd, Content: string(content)}) {
			continue
		}
		logger.Infof("listen dubbo service key{%s}", dubboPath)
		go func(zkPath string, listener remoting.DataListener) {
			if l.ListenServiceNodeEvent(zkPath) {
				listener.DataChange(remoting.Event{Path: zkPath, Action: remoting.EventTypeDel})
			}
			logger.Warnf("listenSelf(zk path{%s}) goroutine exit now", zkPath)
		}(dubboPath, listener)
	}

	logger.Infof("listen dubbo path{%s}", zkPath)
	go func(zkPath string, listener remoting.DataListener) {
		l.listenDirEvent(zkPath, listener)
		logger.Warnf("listenDirEvent(zkPath{%s}) goroutine exit now", zkPath)
	}(zkPath, listener)
}

func (l *ZkEventListener) valid() bool {
	return l.client.ZkConnValid()
}

func (l *ZkEventListener) Close() {
	l.wg.Wait()
}<|MERGE_RESOLUTION|>--- conflicted
+++ resolved
@@ -130,22 +130,14 @@
 			continue
 		}
 		// listen l service node
-<<<<<<< HEAD
-		go func(node string) {
-=======
 		go func(node string, zkPath string, listener remoting.DataListener) {
->>>>>>> beeaca49
 			logger.Infof("delete zkNode{%s}", node)
 			if l.ListenServiceNodeEvent(node, listener) {
 				logger.Infof("delete content{%s}", node)
 				listener.DataChange(remoting.Event{Path: zkPath, Action: remoting.EventTypeDel})
 			}
 			logger.Warnf("listenSelf(zk path{%s}) goroutine exit now", zkPath)
-<<<<<<< HEAD
-		}(newNode)
-=======
 		}(newNode, zkPath, listener)
->>>>>>> beeaca49
 	}
 
 	// old node was deleted
