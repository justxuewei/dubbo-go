--- conflicted
+++ resolved
@@ -97,8 +97,6 @@
 	return *clientConf
 }
 
-<<<<<<< HEAD
-=======
 func setClientGrpool() {
 	if clientConf.GrPoolSize > 1 {
 		clientGrpool = gxsync.NewTaskPool(gxsync.WithTaskPoolTaskPoolSize(clientConf.GrPoolSize), gxsync.WithTaskPoolTaskQueueLength(clientConf.QueueLen),
@@ -106,7 +104,6 @@
 	}
 }
 
->>>>>>> 3458324c
 type Options struct {
 	// connect timeout
 	ConnectTimeout time.Duration
