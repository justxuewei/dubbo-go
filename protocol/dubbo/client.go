--- conflicted
+++ resolved
@@ -97,8 +97,6 @@
 	return *clientConf
 }
 
-<<<<<<< HEAD
-=======
 func setClientGrpool() {
 	if clientConf.GrPoolSize > 1 {
 		clientGrpool = gxsync.NewTaskPool(gxsync.WithTaskPoolTaskPoolSize(clientConf.GrPoolSize), gxsync.WithTaskPoolTaskQueueLength(clientConf.QueueLen),
@@ -106,7 +104,6 @@
 	}
 }
 
->>>>>>> beeaca49
 type Options struct {
 	// connect timeout
 	ConnectTimeout time.Duration
@@ -153,16 +150,6 @@
 	return c
 }
 
-<<<<<<< HEAD
-// call one way
-func (c *Client) CallOneway(addr string, svcUrl common.URL, method string, args interface{}) error {
-
-	return perrors.WithStack(c.call(CT_OneWay, addr, svcUrl, method, args, nil, nil))
-}
-
-// if @reply is nil, the transport layer will get the response without notify the invoker.
-func (c *Client) Call(addr string, svcUrl common.URL, method string, args, reply interface{}) error {
-=======
 type Request struct {
 	addr   string
 	svcUrl common.URL
@@ -192,33 +179,10 @@
 		atta:  atta,
 	}
 }
->>>>>>> beeaca49
 
 // call one way
 func (c *Client) CallOneway(request *Request) error {
 
-<<<<<<< HEAD
-	return perrors.WithStack(c.call(ct, addr, svcUrl, method, args, reply, nil))
-}
-
-func (c *Client) AsyncCall(addr string, svcUrl common.URL, method string, args interface{},
-	callback AsyncCallback, reply interface{}) error {
-
-	return perrors.WithStack(c.call(CT_TwoWay, addr, svcUrl, method, args, reply, callback))
-}
-
-func (c *Client) call(ct CallType, addr string, svcUrl common.URL, method string,
-	args, reply interface{}, callback AsyncCallback) error {
-
-	p := &DubboPackage{}
-	p.Service.Path = strings.TrimPrefix(svcUrl.Path, "/")
-	p.Service.Interface = svcUrl.GetParam(constant.INTERFACE_KEY, "")
-	p.Service.Version = svcUrl.GetParam(constant.VERSION_KEY, "")
-	p.Service.Method = method
-	p.Service.Timeout = c.opts.RequestTimeout
-	p.Header.SerialID = byte(S_Dubbo)
-	p.Body = args
-=======
 	return perrors.WithStack(c.call(CT_OneWay, request, NewResponse(nil, nil), nil))
 }
 
@@ -248,7 +212,6 @@
 	p.Service.Timeout = c.opts.RequestTimeout
 	p.Header.SerialID = byte(S_Dubbo)
 	p.Body = hessian.NewRequest(request.args, request.atta)
->>>>>>> beeaca49
 
 	var rsp *PendingResponse
 	if ct != CT_OneWay {
@@ -265,11 +228,7 @@
 		session getty.Session
 		conn    *gettyRPCClient
 	)
-<<<<<<< HEAD
-	conn, session, err = c.selectSession(addr)
-=======
 	conn, session, err = c.selectSession(request.addr)
->>>>>>> beeaca49
 	if err != nil {
 		return perrors.WithStack(err)
 	}
