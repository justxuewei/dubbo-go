/*
 * Licensed to the Apache Software Foundation (ASF) under one or more
 * contributor license agreements.  See the NOTICE file distributed with
 * this work for additional information regarding copyright ownership.
 * The ASF licenses this file to You under the Apache License, Version 2.0
 * (the "License"); you may not use this file except in compliance with
 * the License.  You may obtain a copy of the License at
 *
 *     http://www.apache.org/licenses/LICENSE-2.0
 *
 * Unless required by applicable law or agreed to in writing, software
 * distributed under the License is distributed on an "AS IS" BASIS,
 * WITHOUT WARRANTIES OR CONDITIONS OF ANY KIND, either express or implied.
 * See the License for the specific language governing permissions and
 * limitations under the License.
 */

package protocol

import (
	"context"
)
import (
	"github.com/apache/dubbo-go/common"
	"github.com/apache/dubbo-go/common/logger"
)

//go:generate mockgen -source invoker.go -destination mock/mock_invoker.go  -self_package github.com/apache/dubbo-go/protocol/mock --package mock  Invoker
// Extension - Invoker
type Invoker interface {
	common.Node
	Invoke(context.Context, Invocation) Result
}

/////////////////////////////
// base invoker
/////////////////////////////

// BaseInvoker ...
type BaseInvoker struct {
	url       common.URL
	available bool
	destroyed bool
}

// NewBaseInvoker ...
func NewBaseInvoker(url common.URL) *BaseInvoker {
	return &BaseInvoker{
		url:       url,
		available: true,
		destroyed: false,
	}
}

// GetUrl ...
func (bi *BaseInvoker) GetUrl() common.URL {
	return bi.url
}

// IsAvailable ...
func (bi *BaseInvoker) IsAvailable() bool {
	return bi.available
}

// IsDestroyed ...
func (bi *BaseInvoker) IsDestroyed() bool {
	return bi.destroyed
}

<<<<<<< HEAD
// Invoke ...
func (bi *BaseInvoker) Invoke(invocation Invocation) Result {
=======
func (bi *BaseInvoker) Invoke(context context.Context, invocation Invocation) Result {
>>>>>>> d9075ada
	return &RPCResult{}
}

// Destroy ...
func (bi *BaseInvoker) Destroy() {
	logger.Infof("Destroy invoker: %s", bi.GetUrl().String())
	bi.destroyed = true
	bi.available = false
}<|MERGE_RESOLUTION|>--- conflicted
+++ resolved
@@ -67,12 +67,8 @@
 	return bi.destroyed
 }
 
-<<<<<<< HEAD
 // Invoke ...
-func (bi *BaseInvoker) Invoke(invocation Invocation) Result {
-=======
 func (bi *BaseInvoker) Invoke(context context.Context, invocation Invocation) Result {
->>>>>>> d9075ada
 	return &RPCResult{}
 }
 
