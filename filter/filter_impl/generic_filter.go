/*
 * Licensed to the Apache Software Foundation (ASF) under one or more
 * contributor license agreements.  See the NOTICE file distributed with
 * this work for additional information regarding copyright ownership.
 * The ASF licenses this file to You under the Apache License, Version 2.0
 * (the "License"); you may not use this file except in compliance with
 * the License.  You may obtain a copy of the License at
 *
 *     http://www.apache.org/licenses/LICENSE-2.0
 *
 * Unless required by applicable law or agreed to in writing, software
 * distributed under the License is distributed on an "AS IS" BASIS,
 * WITHOUT WARRANTIES OR CONDITIONS OF ANY KIND, either express or implied.
 * See the License for the specific language governing permissions and
 * limitations under the License.
 */

package filter_impl

import (
	"context"
	"reflect"
	"strings"
)
import (
	hessian "github.com/apache/dubbo-go-hessian2"
)
import (
	"github.com/apache/dubbo-go/common/constant"
	"github.com/apache/dubbo-go/common/extension"
	"github.com/apache/dubbo-go/filter"
	"github.com/apache/dubbo-go/protocol"
	invocation2 "github.com/apache/dubbo-go/protocol/invocation"
)

const (
	GENERIC = "generic"
)

func init() {
	extension.SetFilter(GENERIC, GetGenericFilter)
}

//  when do a generic invoke, struct need to be map

// GenericFilter ...
type GenericFilter struct{}

<<<<<<< HEAD
// Invoke ...
func (ef *GenericFilter) Invoke(invoker protocol.Invoker, invocation protocol.Invocation) protocol.Result {
=======
func (ef *GenericFilter) Invoke(ctx context.Context, invoker protocol.Invoker, invocation protocol.Invocation) protocol.Result {
>>>>>>> d9075ada
	if invocation.MethodName() == constant.GENERIC && len(invocation.Arguments()) == 3 {
		oldArguments := invocation.Arguments()

		if oldParams, ok := oldArguments[2].([]interface{}); ok {
			newParams := make([]hessian.Object, 0, len(oldParams))
			for i := range oldParams {
				newParams = append(newParams, hessian.Object(struct2MapAll(oldParams[i])))
			}
			newArguments := []interface{}{
				oldArguments[0],
				oldArguments[1],
				newParams,
			}
			newInvocation := invocation2.NewRPCInvocation(invocation.MethodName(), newArguments, invocation.Attachments())
			newInvocation.SetReply(invocation.Reply())
			return invoker.Invoke(ctx, newInvocation)
		}
	}
	return invoker.Invoke(ctx, invocation)
}

<<<<<<< HEAD
// OnResponse ...
func (ef *GenericFilter) OnResponse(result protocol.Result, invoker protocol.Invoker, invocation protocol.Invocation) protocol.Result {
=======
func (ef *GenericFilter) OnResponse(ctx context.Context, result protocol.Result, invoker protocol.Invoker, invocation protocol.Invocation) protocol.Result {
>>>>>>> d9075ada
	return result
}

// GetGenericFilter ...
func GetGenericFilter() filter.Filter {
	return &GenericFilter{}
}
func struct2MapAll(obj interface{}) interface{} {
	if obj == nil {
		return obj
	}
	t := reflect.TypeOf(obj)
	v := reflect.ValueOf(obj)
	if t.Kind() == reflect.Struct {
		result := make(map[string]interface{}, t.NumField())
		for i := 0; i < t.NumField(); i++ {
			if v.Field(i).Kind() == reflect.Struct || v.Field(i).Kind() == reflect.Slice || v.Field(i).Kind() == reflect.Map {
				if v.Field(i).CanInterface() {
					setInMap(result, t.Field(i), struct2MapAll(v.Field(i).Interface()))
				}
			} else {
				if v.Field(i).CanInterface() {
					setInMap(result, t.Field(i), v.Field(i).Interface())
				}
			}
		}
		return result
	} else if t.Kind() == reflect.Slice {
		value := reflect.ValueOf(obj)
		var newTemps = make([]interface{}, 0, value.Len())
		for i := 0; i < value.Len(); i++ {
			newTemp := struct2MapAll(value.Index(i).Interface())
			newTemps = append(newTemps, newTemp)
		}
		return newTemps
	} else if t.Kind() == reflect.Map {
		var newTempMap = make(map[string]interface{}, v.Len())
		iter := v.MapRange()
		for iter.Next() {
			mapK := iter.Key().String()
			if !iter.Value().CanInterface() {
				continue
			}
			mapV := iter.Value().Interface()
			newTempMap[mapK] = struct2MapAll(mapV)
		}
		return newTempMap
	} else {
		return obj
	}
}
func setInMap(m map[string]interface{}, structField reflect.StructField, value interface{}) (result map[string]interface{}) {
	result = m
	if tagName := structField.Tag.Get("m"); tagName == "" {
		result[headerAtoa(structField.Name)] = value
	} else {
		result[tagName] = value
	}
	return
}
func headerAtoa(a string) (b string) {
	b = strings.ToLower(a[:1]) + a[1:]
	return
}<|MERGE_RESOLUTION|>--- conflicted
+++ resolved
@@ -46,12 +46,8 @@
 // GenericFilter ...
 type GenericFilter struct{}
 
-<<<<<<< HEAD
 // Invoke ...
-func (ef *GenericFilter) Invoke(invoker protocol.Invoker, invocation protocol.Invocation) protocol.Result {
-=======
 func (ef *GenericFilter) Invoke(ctx context.Context, invoker protocol.Invoker, invocation protocol.Invocation) protocol.Result {
->>>>>>> d9075ada
 	if invocation.MethodName() == constant.GENERIC && len(invocation.Arguments()) == 3 {
 		oldArguments := invocation.Arguments()
 
@@ -73,12 +69,8 @@
 	return invoker.Invoke(ctx, invocation)
 }
 
-<<<<<<< HEAD
 // OnResponse ...
-func (ef *GenericFilter) OnResponse(result protocol.Result, invoker protocol.Invoker, invocation protocol.Invocation) protocol.Result {
-=======
 func (ef *GenericFilter) OnResponse(ctx context.Context, result protocol.Result, invoker protocol.Invoker, invocation protocol.Invocation) protocol.Result {
->>>>>>> d9075ada
 	return result
 }
 
