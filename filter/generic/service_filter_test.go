--- conflicted
+++ resolved
@@ -26,16 +26,11 @@
 
 import (
 	hessian "github.com/apache/dubbo-go-hessian2"
-<<<<<<< HEAD
+
 	"github.com/golang/mock/gomock"
+
 	perrors "github.com/pkg/errors"
-=======
-
-	"github.com/golang/mock/gomock"
-
-	perrors "github.com/pkg/errors"
-
->>>>>>> 26aa12b8
+
 	"github.com/stretchr/testify/assert"
 )
 
