--- conflicted
+++ resolved
@@ -244,8 +244,6 @@
 		DataId: key,
 		Group:  group,
 	})
-<<<<<<< HEAD
-=======
 	if err != nil {
 		return err
 	}
@@ -257,11 +255,7 @@
 			}
 		}
 	}
->>>>>>> 830fd4ab
 	if oldVal != "" {
-		if strings.Contains(oldVal, value) {
-			return nil
-		}
 		value = oldVal + constant.CommaSeparator + value
 	}
 	return n.storeMetadata(vo.ConfigParam{
