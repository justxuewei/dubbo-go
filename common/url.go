--- conflicted
+++ resolved
@@ -147,10 +147,7 @@
 		url.Location = location
 	}
 }
-<<<<<<< HEAD
-=======
-
->>>>>>> beeaca49
+
 func NewURLWithOptions(opts ...option) *URL {
 	url := &URL{}
 	for _, opt := range opts {
