/*
 * Licensed to the Apache Software Foundation (ASF) under one or more
 * contributor license agreements.  See the NOTICE file distributed with
 * this work for additional information regarding copyright ownership.
 * The ASF licenses this file to You under the Apache License, Version 2.0
 * (the "License"); you may not use this file except in compliance with
 * the License.  You may obtain a copy of the License at
 *
 *     http://www.apache.org/licenses/LICENSE-2.0
 *
 * Unless required by applicable law or agreed to in writing, software
 * distributed under the License is distributed on an "AS IS" BASIS,
 * WITHOUT WARRANTIES OR CONDITIONS OF ANY KIND, either express or implied.
 * See the License for the specific language governing permissions and
 * limitations under the License.
 */

package extension

import (
	"github.com/apache/dubbo-go/cluster/router"
)

var (
	routers      = make(map[string]func() router.RouterFactory)
	routerChains = make(map[string]func() router.ChainFactory)
)

<<<<<<< HEAD
func SetRouterFactory(name string, fun func() router.RouterFactory) {
	routers[name] = fun
}

func GetRouterFactory(name string) router.RouterFactory {
=======
// SetRouterFactory ...
func SetRouterFactory(name string, fun func() cluster.RouterFactory) {
	routers[name] = fun
}

// GetRouterFactory ...
func GetRouterFactory(name string) cluster.RouterFactory {
>>>>>>> 6c61c91e
	if routers[name] == nil {
		panic("router_factory for " + name + " is not existing, make sure you have import the package.")
	}
	return routers[name]()
}

func SetRouterChainsFactory(name string, fun func() router.ChainFactory) {
	routerChains[name] = fun
}

func GetRouterChainsFactory(name string) router.ChainFactory {
	if routers[name] == nil {
		panic("router_chain_factory for " + name + " is not existing, make sure you have import the package.")
	}
	return routerChains[name]()
}

func GetRouters() map[string]func() router.RouterFactory {
	return routers
}<|MERGE_RESOLUTION|>--- conflicted
+++ resolved
@@ -26,21 +26,11 @@
 	routerChains = make(map[string]func() router.ChainFactory)
 )
 
-<<<<<<< HEAD
 func SetRouterFactory(name string, fun func() router.RouterFactory) {
 	routers[name] = fun
 }
 
 func GetRouterFactory(name string) router.RouterFactory {
-=======
-// SetRouterFactory ...
-func SetRouterFactory(name string, fun func() cluster.RouterFactory) {
-	routers[name] = fun
-}
-
-// GetRouterFactory ...
-func GetRouterFactory(name string) cluster.RouterFactory {
->>>>>>> 6c61c91e
 	if routers[name] == nil {
 		panic("router_factory for " + name + " is not existing, make sure you have import the package.")
 	}
