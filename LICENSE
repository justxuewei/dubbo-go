
                                 Apache License
                           Version 2.0, January 2004
                        http://www.apache.org/licenses/

   TERMS AND CONDITIONS FOR USE, REPRODUCTION, AND DISTRIBUTION

   1. Definitions.

      "License" shall mean the terms and conditions for use, reproduction,
      and distribution as defined by Sections 1 through 9 of this document.

      "Licensor" shall mean the copyright owner or entity authorized by
      the copyright owner that is granting the License.

      "Legal Entity" shall mean the union of the acting entity and all
      other entities that control, are controlled by, or are under common
      control with that entity. For the purposes of this definition,
      "control" means (i) the power, direct or indirect, to cause the
      direction or management of such entity, whether by contract or
      otherwise, or (ii) ownership of fifty percent (50%) or more of the
      outstanding shares, or (iii) beneficial ownership of such entity.

      "You" (or "Your") shall mean an individual or Legal Entity
      exercising permissions granted by this License.

      "Source" form shall mean the preferred form for making modifications,
      including but not limited to software source code, documentation
      source, and configuration files.

      "Object" form shall mean any form resulting from mechanical
      transformation or translation of a Source form, including but
      not limited to compiled object code, generated documentation,
      and conversions to other media types.

      "Work" shall mean the work of authorship, whether in Source or
      Object form, made available under the License, as indicated by a
      copyright notice that is included in or attached to the work
      (an example is provided in the Appendix below).

      "Derivative Works" shall mean any work, whether in Source or Object
      form, that is based on (or derived from) the Work and for which the
      editorial revisions, annotations, elaborations, or other modifications
      represent, as a whole, an original work of authorship. For the purposes
      of this License, Derivative Works shall not include works that remain
      separable from, or merely link (or bind by name) to the interfaces of,
      the Work and Derivative Works thereof.

      "Contribution" shall mean any work of authorship, including
      the original version of the Work and any modifications or additions
      to that Work or Derivative Works thereof, that is intentionally
      submitted to Licensor for inclusion in the Work by the copyright owner
      or by an individual or Legal Entity authorized to submit on behalf of
      the copyright owner. For the purposes of this definition, "submitted"
      means any form of electronic, verbal, or written communication sent
      to the Licensor or its representatives, including but not limited to
      communication on electronic mailing lists, source code control systems,
      and issue tracking systems that are managed by, or on behalf of, the
      Licensor for the purpose of discussing and improving the Work, but
      excluding communication that is conspicuously marked or otherwise
      designated in writing by the copyright owner as "Not a Contribution."

      "Contributor" shall mean Licensor and any individual or Legal Entity
      on behalf of whom a Contribution has been received by Licensor and
      subsequently incorporated within the Work.

   2. Grant of Copyright License. Subject to the terms and conditions of
      this License, each Contributor hereby grants to You a perpetual,
      worldwide, non-exclusive, no-charge, royalty-free, irrevocable
      copyright license to reproduce, prepare Derivative Works of,
      publicly display, publicly perform, sublicense, and distribute the
      Work and such Derivative Works in Source or Object form.

   3. Grant of Patent License. Subject to the terms and conditions of
      this License, each Contributor hereby grants to You a perpetual,
      worldwide, non-exclusive, no-charge, royalty-free, irrevocable
      (except as stated in this section) patent license to make, have made,
      use, offer to sell, sell, import, and otherwise transfer the Work,
      where such license applies only to those patent claims licensable
      by such Contributor that are necessarily infringed by their
      Contribution(s) alone or by combination of their Contribution(s)
      with the Work to which such Contribution(s) was submitted. If You
      institute patent litigation against any entity (including a
      cross-claim or counterclaim in a lawsuit) alleging that the Work
      or a Contribution incorporated within the Work constitutes direct
      or contributory patent infringement, then any patent licenses
      granted to You under this License for that Work shall terminate
      as of the date such litigation is filed.

   4. Redistribution. You may reproduce and distribute copies of the
      Work or Derivative Works thereof in any medium, with or without
      modifications, and in Source or Object form, provided that You
      meet the following conditions:

      (a) You must give any other recipients of the Work or
          Derivative Works a copy of this License; and

      (b) You must cause any modified files to carry prominent notices
          stating that You changed the files; and

      (c) You must retain, in the Source form of any Derivative Works
          that You distribute, all copyright, patent, trademark, and
          attribution notices from the Source form of the Work,
          excluding those notices that do not pertain to any part of
          the Derivative Works; and

      (d) If the Work includes a "NOTICE" text file as part of its
          distribution, then any Derivative Works that You distribute must
          include a readable copy of the attribution notices contained
          within such NOTICE file, excluding those notices that do not
          pertain to any part of the Derivative Works, in at least one
          of the following places: within a NOTICE text file distributed
          as part of the Derivative Works; within the Source form or
          documentation, if provided along with the Derivative Works; or,
          within a display generated by the Derivative Works, if and
          wherever such third-party notices normally appear. The contents
          of the NOTICE file are for informational purposes only and
          do not modify the License. You may add Your own attribution
          notices within Derivative Works that You distribute, alongside
          or as an addendum to the NOTICE text from the Work, provided
          that such additional attribution notices cannot be construed
          as modifying the License.

      You may add Your own copyright statement to Your modifications and
      may provide additional or different license terms and conditions
      for use, reproduction, or distribution of Your modifications, or
      for any such Derivative Works as a whole, provided Your use,
      reproduction, and distribution of the Work otherwise complies with
      the conditions stated in this License.

   5. Submission of Contributions. Unless You explicitly state otherwise,
      any Contribution intentionally submitted for inclusion in the Work
      by You to the Licensor shall be under the terms and conditions of
      this License, without any additional terms or conditions.
      Notwithstanding the above, nothing herein shall supersede or modify
      the terms of any separate license agreement you may have executed
      with Licensor regarding such Contributions.

   6. Trademarks. This License does not grant permission to use the trade
      names, trademarks, service marks, or product names of the Licensor,
      except as required for reasonable and customary use in describing the
      origin of the Work and reproducing the content of the NOTICE file.

   7. Disclaimer of Warranty. Unless required by applicable law or
      agreed to in writing, Licensor provides the Work (and each
      Contributor provides its Contributions) on an "AS IS" BASIS,
      WITHOUT WARRANTIES OR CONDITIONS OF ANY KIND, either express or
      implied, including, without limitation, any warranties or conditions
      of TITLE, NON-INFRINGEMENT, MERCHANTABILITY, or FITNESS FOR A
      PARTICULAR PURPOSE. You are solely responsible for determining the
      appropriateness of using or redistributing the Work and assume any
      risks associated with Your exercise of permissions under this License.

   8. Limitation of Liability. In no event and under no legal theory,
      whether in tort (including negligence), contract, or otherwise,
      unless required by applicable law (such as deliberate and grossly
      negligent acts) or agreed to in writing, shall any Contributor be
      liable to You for damages, including any direct, indirect, special,
      incidental, or consequential damages of any character arising as a
      result of this License or out of the use or inability to use the
      Work (including but not limited to damages for loss of goodwill,
      work stoppage, computer failure or malfunction, or any and all
      other commercial damages or losses), even if such Contributor
      has been advised of the possibility of such damages.

   9. Accepting Warranty or Additional Liability. While redistributing
      the Work or Derivative Works thereof, You may choose to offer,
      and charge a fee for, acceptance of support, warranty, indemnity,
      or other liability obligations and/or rights consistent with this
      License. However, in accepting such obligations, You may act only
      on Your own behalf and on Your sole responsibility, not on behalf
      of any other Contributor, and only if You agree to indemnify,
      defend, and hold each Contributor harmless for any liability
      incurred by, or claims asserted against, such Contributor by reason
      of your accepting any such warranty or additional liability.

   END OF TERMS AND CONDITIONS

<<<<<<< HEAD

=======
>>>>>>> 2b2a19ed
   Licensed under the Apache License, Version 2.0 (the "License");
   you may not use this file except in compliance with the License.
   You may obtain a copy of the License at

       http://www.apache.org/licenses/LICENSE-2.0

   Unless required by applicable law or agreed to in writing, software
   distributed under the License is distributed on an "AS IS" BASIS,
   WITHOUT WARRANTIES OR CONDITIONS OF ANY KIND, either express or implied.
   See the License for the specific language governing permissions and
   limitations under the License.
<|MERGE_RESOLUTION|>--- conflicted
+++ resolved
@@ -1,193 +1,189 @@
-
-                                 Apache License
-                           Version 2.0, January 2004
-                        http://www.apache.org/licenses/
-
-   TERMS AND CONDITIONS FOR USE, REPRODUCTION, AND DISTRIBUTION
-
-   1. Definitions.
-
-      "License" shall mean the terms and conditions for use, reproduction,
-      and distribution as defined by Sections 1 through 9 of this document.
-
-      "Licensor" shall mean the copyright owner or entity authorized by
-      the copyright owner that is granting the License.
-
-      "Legal Entity" shall mean the union of the acting entity and all
-      other entities that control, are controlled by, or are under common
-      control with that entity. For the purposes of this definition,
-      "control" means (i) the power, direct or indirect, to cause the
-      direction or management of such entity, whether by contract or
-      otherwise, or (ii) ownership of fifty percent (50%) or more of the
-      outstanding shares, or (iii) beneficial ownership of such entity.
-
-      "You" (or "Your") shall mean an individual or Legal Entity
-      exercising permissions granted by this License.
-
-      "Source" form shall mean the preferred form for making modifications,
-      including but not limited to software source code, documentation
-      source, and configuration files.
-
-      "Object" form shall mean any form resulting from mechanical
-      transformation or translation of a Source form, including but
-      not limited to compiled object code, generated documentation,
-      and conversions to other media types.
-
-      "Work" shall mean the work of authorship, whether in Source or
-      Object form, made available under the License, as indicated by a
-      copyright notice that is included in or attached to the work
-      (an example is provided in the Appendix below).
-
-      "Derivative Works" shall mean any work, whether in Source or Object
-      form, that is based on (or derived from) the Work and for which the
-      editorial revisions, annotations, elaborations, or other modifications
-      represent, as a whole, an original work of authorship. For the purposes
-      of this License, Derivative Works shall not include works that remain
-      separable from, or merely link (or bind by name) to the interfaces of,
-      the Work and Derivative Works thereof.
-
-      "Contribution" shall mean any work of authorship, including
-      the original version of the Work and any modifications or additions
-      to that Work or Derivative Works thereof, that is intentionally
-      submitted to Licensor for inclusion in the Work by the copyright owner
-      or by an individual or Legal Entity authorized to submit on behalf of
-      the copyright owner. For the purposes of this definition, "submitted"
-      means any form of electronic, verbal, or written communication sent
-      to the Licensor or its representatives, including but not limited to
-      communication on electronic mailing lists, source code control systems,
-      and issue tracking systems that are managed by, or on behalf of, the
-      Licensor for the purpose of discussing and improving the Work, but
-      excluding communication that is conspicuously marked or otherwise
-      designated in writing by the copyright owner as "Not a Contribution."
-
-      "Contributor" shall mean Licensor and any individual or Legal Entity
-      on behalf of whom a Contribution has been received by Licensor and
-      subsequently incorporated within the Work.
-
-   2. Grant of Copyright License. Subject to the terms and conditions of
-      this License, each Contributor hereby grants to You a perpetual,
-      worldwide, non-exclusive, no-charge, royalty-free, irrevocable
-      copyright license to reproduce, prepare Derivative Works of,
-      publicly display, publicly perform, sublicense, and distribute the
-      Work and such Derivative Works in Source or Object form.
-
-   3. Grant of Patent License. Subject to the terms and conditions of
-      this License, each Contributor hereby grants to You a perpetual,
-      worldwide, non-exclusive, no-charge, royalty-free, irrevocable
-      (except as stated in this section) patent license to make, have made,
-      use, offer to sell, sell, import, and otherwise transfer the Work,
-      where such license applies only to those patent claims licensable
-      by such Contributor that are necessarily infringed by their
-      Contribution(s) alone or by combination of their Contribution(s)
-      with the Work to which such Contribution(s) was submitted. If You
-      institute patent litigation against any entity (including a
-      cross-claim or counterclaim in a lawsuit) alleging that the Work
-      or a Contribution incorporated within the Work constitutes direct
-      or contributory patent infringement, then any patent licenses
-      granted to You under this License for that Work shall terminate
-      as of the date such litigation is filed.
-
-   4. Redistribution. You may reproduce and distribute copies of the
-      Work or Derivative Works thereof in any medium, with or without
-      modifications, and in Source or Object form, provided that You
-      meet the following conditions:
-
-      (a) You must give any other recipients of the Work or
-          Derivative Works a copy of this License; and
-
-      (b) You must cause any modified files to carry prominent notices
-          stating that You changed the files; and
-
-      (c) You must retain, in the Source form of any Derivative Works
-          that You distribute, all copyright, patent, trademark, and
-          attribution notices from the Source form of the Work,
-          excluding those notices that do not pertain to any part of
-          the Derivative Works; and
-
-      (d) If the Work includes a "NOTICE" text file as part of its
-          distribution, then any Derivative Works that You distribute must
-          include a readable copy of the attribution notices contained
-          within such NOTICE file, excluding those notices that do not
-          pertain to any part of the Derivative Works, in at least one
-          of the following places: within a NOTICE text file distributed
-          as part of the Derivative Works; within the Source form or
-          documentation, if provided along with the Derivative Works; or,
-          within a display generated by the Derivative Works, if and
-          wherever such third-party notices normally appear. The contents
-          of the NOTICE file are for informational purposes only and
-          do not modify the License. You may add Your own attribution
-          notices within Derivative Works that You distribute, alongside
-          or as an addendum to the NOTICE text from the Work, provided
-          that such additional attribution notices cannot be construed
-          as modifying the License.
-
-      You may add Your own copyright statement to Your modifications and
-      may provide additional or different license terms and conditions
-      for use, reproduction, or distribution of Your modifications, or
-      for any such Derivative Works as a whole, provided Your use,
-      reproduction, and distribution of the Work otherwise complies with
-      the conditions stated in this License.
-
-   5. Submission of Contributions. Unless You explicitly state otherwise,
-      any Contribution intentionally submitted for inclusion in the Work
-      by You to the Licensor shall be under the terms and conditions of
-      this License, without any additional terms or conditions.
-      Notwithstanding the above, nothing herein shall supersede or modify
-      the terms of any separate license agreement you may have executed
-      with Licensor regarding such Contributions.
-
-   6. Trademarks. This License does not grant permission to use the trade
-      names, trademarks, service marks, or product names of the Licensor,
-      except as required for reasonable and customary use in describing the
-      origin of the Work and reproducing the content of the NOTICE file.
-
-   7. Disclaimer of Warranty. Unless required by applicable law or
-      agreed to in writing, Licensor provides the Work (and each
-      Contributor provides its Contributions) on an "AS IS" BASIS,
-      WITHOUT WARRANTIES OR CONDITIONS OF ANY KIND, either express or
-      implied, including, without limitation, any warranties or conditions
-      of TITLE, NON-INFRINGEMENT, MERCHANTABILITY, or FITNESS FOR A
-      PARTICULAR PURPOSE. You are solely responsible for determining the
-      appropriateness of using or redistributing the Work and assume any
-      risks associated with Your exercise of permissions under this License.
-
-   8. Limitation of Liability. In no event and under no legal theory,
-      whether in tort (including negligence), contract, or otherwise,
-      unless required by applicable law (such as deliberate and grossly
-      negligent acts) or agreed to in writing, shall any Contributor be
-      liable to You for damages, including any direct, indirect, special,
-      incidental, or consequential damages of any character arising as a
-      result of this License or out of the use or inability to use the
-      Work (including but not limited to damages for loss of goodwill,
-      work stoppage, computer failure or malfunction, or any and all
-      other commercial damages or losses), even if such Contributor
-      has been advised of the possibility of such damages.
-
-   9. Accepting Warranty or Additional Liability. While redistributing
-      the Work or Derivative Works thereof, You may choose to offer,
-      and charge a fee for, acceptance of support, warranty, indemnity,
-      or other liability obligations and/or rights consistent with this
-      License. However, in accepting such obligations, You may act only
-      on Your own behalf and on Your sole responsibility, not on behalf
-      of any other Contributor, and only if You agree to indemnify,
-      defend, and hold each Contributor harmless for any liability
-      incurred by, or claims asserted against, such Contributor by reason
-      of your accepting any such warranty or additional liability.
-
-   END OF TERMS AND CONDITIONS
-
-<<<<<<< HEAD
-
-=======
->>>>>>> 2b2a19ed
-   Licensed under the Apache License, Version 2.0 (the "License");
-   you may not use this file except in compliance with the License.
-   You may obtain a copy of the License at
-
-       http://www.apache.org/licenses/LICENSE-2.0
-
-   Unless required by applicable law or agreed to in writing, software
-   distributed under the License is distributed on an "AS IS" BASIS,
-   WITHOUT WARRANTIES OR CONDITIONS OF ANY KIND, either express or implied.
-   See the License for the specific language governing permissions and
-   limitations under the License.
+
+                                 Apache License
+                           Version 2.0, January 2004
+                        http://www.apache.org/licenses/
+
+   TERMS AND CONDITIONS FOR USE, REPRODUCTION, AND DISTRIBUTION
+
+   1. Definitions.
+
+      "License" shall mean the terms and conditions for use, reproduction,
+      and distribution as defined by Sections 1 through 9 of this document.
+
+      "Licensor" shall mean the copyright owner or entity authorized by
+      the copyright owner that is granting the License.
+
+      "Legal Entity" shall mean the union of the acting entity and all
+      other entities that control, are controlled by, or are under common
+      control with that entity. For the purposes of this definition,
+      "control" means (i) the power, direct or indirect, to cause the
+      direction or management of such entity, whether by contract or
+      otherwise, or (ii) ownership of fifty percent (50%) or more of the
+      outstanding shares, or (iii) beneficial ownership of such entity.
+
+      "You" (or "Your") shall mean an individual or Legal Entity
+      exercising permissions granted by this License.
+
+      "Source" form shall mean the preferred form for making modifications,
+      including but not limited to software source code, documentation
+      source, and configuration files.
+
+      "Object" form shall mean any form resulting from mechanical
+      transformation or translation of a Source form, including but
+      not limited to compiled object code, generated documentation,
+      and conversions to other media types.
+
+      "Work" shall mean the work of authorship, whether in Source or
+      Object form, made available under the License, as indicated by a
+      copyright notice that is included in or attached to the work
+      (an example is provided in the Appendix below).
+
+      "Derivative Works" shall mean any work, whether in Source or Object
+      form, that is based on (or derived from) the Work and for which the
+      editorial revisions, annotations, elaborations, or other modifications
+      represent, as a whole, an original work of authorship. For the purposes
+      of this License, Derivative Works shall not include works that remain
+      separable from, or merely link (or bind by name) to the interfaces of,
+      the Work and Derivative Works thereof.
+
+      "Contribution" shall mean any work of authorship, including
+      the original version of the Work and any modifications or additions
+      to that Work or Derivative Works thereof, that is intentionally
+      submitted to Licensor for inclusion in the Work by the copyright owner
+      or by an individual or Legal Entity authorized to submit on behalf of
+      the copyright owner. For the purposes of this definition, "submitted"
+      means any form of electronic, verbal, or written communication sent
+      to the Licensor or its representatives, including but not limited to
+      communication on electronic mailing lists, source code control systems,
+      and issue tracking systems that are managed by, or on behalf of, the
+      Licensor for the purpose of discussing and improving the Work, but
+      excluding communication that is conspicuously marked or otherwise
+      designated in writing by the copyright owner as "Not a Contribution."
+
+      "Contributor" shall mean Licensor and any individual or Legal Entity
+      on behalf of whom a Contribution has been received by Licensor and
+      subsequently incorporated within the Work.
+
+   2. Grant of Copyright License. Subject to the terms and conditions of
+      this License, each Contributor hereby grants to You a perpetual,
+      worldwide, non-exclusive, no-charge, royalty-free, irrevocable
+      copyright license to reproduce, prepare Derivative Works of,
+      publicly display, publicly perform, sublicense, and distribute the
+      Work and such Derivative Works in Source or Object form.
+
+   3. Grant of Patent License. Subject to the terms and conditions of
+      this License, each Contributor hereby grants to You a perpetual,
+      worldwide, non-exclusive, no-charge, royalty-free, irrevocable
+      (except as stated in this section) patent license to make, have made,
+      use, offer to sell, sell, import, and otherwise transfer the Work,
+      where such license applies only to those patent claims licensable
+      by such Contributor that are necessarily infringed by their
+      Contribution(s) alone or by combination of their Contribution(s)
+      with the Work to which such Contribution(s) was submitted. If You
+      institute patent litigation against any entity (including a
+      cross-claim or counterclaim in a lawsuit) alleging that the Work
+      or a Contribution incorporated within the Work constitutes direct
+      or contributory patent infringement, then any patent licenses
+      granted to You under this License for that Work shall terminate
+      as of the date such litigation is filed.
+
+   4. Redistribution. You may reproduce and distribute copies of the
+      Work or Derivative Works thereof in any medium, with or without
+      modifications, and in Source or Object form, provided that You
+      meet the following conditions:
+
+      (a) You must give any other recipients of the Work or
+          Derivative Works a copy of this License; and
+
+      (b) You must cause any modified files to carry prominent notices
+          stating that You changed the files; and
+
+      (c) You must retain, in the Source form of any Derivative Works
+          that You distribute, all copyright, patent, trademark, and
+          attribution notices from the Source form of the Work,
+          excluding those notices that do not pertain to any part of
+          the Derivative Works; and
+
+      (d) If the Work includes a "NOTICE" text file as part of its
+          distribution, then any Derivative Works that You distribute must
+          include a readable copy of the attribution notices contained
+          within such NOTICE file, excluding those notices that do not
+          pertain to any part of the Derivative Works, in at least one
+          of the following places: within a NOTICE text file distributed
+          as part of the Derivative Works; within the Source form or
+          documentation, if provided along with the Derivative Works; or,
+          within a display generated by the Derivative Works, if and
+          wherever such third-party notices normally appear. The contents
+          of the NOTICE file are for informational purposes only and
+          do not modify the License. You may add Your own attribution
+          notices within Derivative Works that You distribute, alongside
+          or as an addendum to the NOTICE text from the Work, provided
+          that such additional attribution notices cannot be construed
+          as modifying the License.
+
+      You may add Your own copyright statement to Your modifications and
+      may provide additional or different license terms and conditions
+      for use, reproduction, or distribution of Your modifications, or
+      for any such Derivative Works as a whole, provided Your use,
+      reproduction, and distribution of the Work otherwise complies with
+      the conditions stated in this License.
+
+   5. Submission of Contributions. Unless You explicitly state otherwise,
+      any Contribution intentionally submitted for inclusion in the Work
+      by You to the Licensor shall be under the terms and conditions of
+      this License, without any additional terms or conditions.
+      Notwithstanding the above, nothing herein shall supersede or modify
+      the terms of any separate license agreement you may have executed
+      with Licensor regarding such Contributions.
+
+   6. Trademarks. This License does not grant permission to use the trade
+      names, trademarks, service marks, or product names of the Licensor,
+      except as required for reasonable and customary use in describing the
+      origin of the Work and reproducing the content of the NOTICE file.
+
+   7. Disclaimer of Warranty. Unless required by applicable law or
+      agreed to in writing, Licensor provides the Work (and each
+      Contributor provides its Contributions) on an "AS IS" BASIS,
+      WITHOUT WARRANTIES OR CONDITIONS OF ANY KIND, either express or
+      implied, including, without limitation, any warranties or conditions
+      of TITLE, NON-INFRINGEMENT, MERCHANTABILITY, or FITNESS FOR A
+      PARTICULAR PURPOSE. You are solely responsible for determining the
+      appropriateness of using or redistributing the Work and assume any
+      risks associated with Your exercise of permissions under this License.
+
+   8. Limitation of Liability. In no event and under no legal theory,
+      whether in tort (including negligence), contract, or otherwise,
+      unless required by applicable law (such as deliberate and grossly
+      negligent acts) or agreed to in writing, shall any Contributor be
+      liable to You for damages, including any direct, indirect, special,
+      incidental, or consequential damages of any character arising as a
+      result of this License or out of the use or inability to use the
+      Work (including but not limited to damages for loss of goodwill,
+      work stoppage, computer failure or malfunction, or any and all
+      other commercial damages or losses), even if such Contributor
+      has been advised of the possibility of such damages.
+
+   9. Accepting Warranty or Additional Liability. While redistributing
+      the Work or Derivative Works thereof, You may choose to offer,
+      and charge a fee for, acceptance of support, warranty, indemnity,
+      or other liability obligations and/or rights consistent with this
+      License. However, in accepting such obligations, You may act only
+      on Your own behalf and on Your sole responsibility, not on behalf
+      of any other Contributor, and only if You agree to indemnify,
+      defend, and hold each Contributor harmless for any liability
+      incurred by, or claims asserted against, such Contributor by reason
+      of your accepting any such warranty or additional liability.
+
+   END OF TERMS AND CONDITIONS
+
+   Licensed under the Apache License, Version 2.0 (the "License");
+   you may not use this file except in compliance with the License.
+   You may obtain a copy of the License at
+
+       http://www.apache.org/licenses/LICENSE-2.0
+
+   Unless required by applicable law or agreed to in writing, software
+   distributed under the License is distributed on an "AS IS" BASIS,
+   WITHOUT WARRANTIES OR CONDITIONS OF ANY KIND, either express or implied.
+   See the License for the specific language governing permissions and
+   limitations under the License.